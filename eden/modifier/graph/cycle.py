import eden
from collections import defaultdict

from sklearn.base import BaseEstimator, ClassifierMixin
import networkx as nx


class Annotator(BaseEstimator, ClassifierMixin):
    def fit(self):
        return self

    def transform(self, graphs, part_id='part_id', part_name='part_name'):
        '''
        Parameters
        ----------
        graphs  nx.graph iterator
        part_id  attributename to write the part_id
        part_name attributename to write the part_name


        Returns
        -------
        annotated graph.


        it is important to see that the part_name is not equivalent to the part_id.
        all circles may be called 'circle', but each structure has its own id.

        '''
        for g in graphs:
            yield self._transform_single(g, part_id=part_id, part_name=part_name)

    def _transform_single(self, graph, part_id='part_id', part_name='part_name'):
        # letz annotateo oOoO

        # make basic annotation
        for n, d in graph.nodes(data=True):
            d['__cycle'] = list(node_to_cycle(graph, n))
            d['__cycle'].sort()
            graph.node[n][part_id] = set()
            # graph.node[n][part_name] = set()

        # process cycle annotation
        def get_name(graph, n):
            # at this point every node has only 1 cycle (its smallest cycle) annotated.
            #
            # ...

            ## simple name:
            # labels = [graph.node[i]['label'] for i in graph.node[n]['__cycle']]
            # labels.sort()
            # return ''.join(labels)

            # so now we need a more complicated name.
            return _getname(graph, n)

        namedict = {}
        for n, d in graph.nodes(data=True):
            idd = fhash(d['__cycle'])
            name = namedict.get(idd, None)
            if name is None:
                name = get_name(graph, n)
                namedict[idd] = name
            for nid in d['__cycle']:
                graph.node[nid][part_id].add(idd)
                # graph.node[nid][part_name].add(name)

        # transform sets to lists
        for n, d in graph.nodes(data=True):
            d[part_id] = list(d[part_id])
<<<<<<< HEAD
            d[part_name] = [namedict[idd] for idd in d[part_id]]
            d[part_id].sort()
            d[part_name].sort()
=======
            d[part_name] = [namedict[_idd] for _idd in d[part_id]]
>>>>>>> 7e2095cc

        return graph


def fhash(stuff):
    return eden.fast_hash(stuff, 2 ** 20 - 1)


def node_to_cycle(graph, n, min_cycle_size=3):
    """
    :param graph:
    :param n: start node
    :param min_cycle_size:
    :return:  a cycle the node belongs to

    so we start in node n,
    then we expand 1 node further in each step.
    if we meet a node we had before we found a cycle.

    there are 3 possible cases.
        - frontier hits frontier -> cycle of even length
        - frontier hits visited nodes -> cycle of uneven length
        - it is also possible that the newly found cycle doesnt contain our start node. so we check for that
    """

    def close_cycle(collisions, parent, root):
        '''
            we found a cycle, but that does not say that the root node is part of that cycle..S
        '''

        def extend_path_to_root(work_list, parent_dict, root):
            """
            :param work_list: list with start node
            :param parent_dict: the tree like dictionary that contains each nodes parent(s)
            :param root: root node. probably we dont really need this since the root node is the orphan
            :return: cyclenodes or none

             --- mm we dont care if we get the shortest path.. that is true for cycle checking.. but may be a
             problem in cycle finding.. dousurururururu?
            """
            current = work_list[-1]
            while current != root:
                work_list.append(parent_dict[current][0])
                current = work_list[-1]
            return work_list[:-1]

        # any should be fine. e is closing a cycle,
        # note: e might contain more than one hit but we dont care
        e = collisions.pop()
        # print 'r',e
        # we closed a cycle on e so e has 2 parents...
        li = parent[e]
        a = [li[0]]
        b = [li[1]]
        # print 'pre',a,b
        # get the path until the root node
        a = extend_path_to_root(a, parent, root)
        b = extend_path_to_root(b, parent, root)
        # print 'comp',a,b
        # of the paths to the root node dont overlap, the root node musst be in the loop
        a = set(a)
        b = set(b)
        intersect = a & b
        if len(intersect) == 0:
            paths = a | b
            paths.add(e)
            paths.add(root)
            return paths
        return False

    # START OF ACTUAL FUNCTION
    no_cycle_default = set([n])
    frontier = set([n])
    step = 0
    visited = set()
    parent = defaultdict(list)

    while frontier:
        # print frontier
        step += 1

        # give me new nodes:
        next = []
        for front_node in frontier:
            new = set(graph.neighbors(front_node)) - visited
            next.append(new)
            for e in new:
                parent[e].append(front_node)

        # we merge the new nodes.   if 2 sets collide, we found a cycle of even length
        while len(next) > 1:
            # merge
            s1 = next[1]
            s2 = next[0]
            merge = s1 | s2

            # check if we havee a cycle   => s1,s2 overlap
            if len(merge) < len(s1) + len(s2):
                col = s1 & s2
                cycle = close_cycle(col, parent, n)
                if cycle:
                    if step * 2 > min_cycle_size:
                        return cycle
                    return no_cycle_default

            # delete from list
            next[0] = merge
            del next[1]
        next = next[0]

        # now we need to check for cycles of uneven length => the new nodes hit the old frontier
        if len(next & frontier) > 0:
            col = next & frontier
            cycle = close_cycle(col, parent, n)
            if cycle:
                if step * 2 - 1 > min_cycle_size:
                    return cycle
                return no_cycle_default

        # we know that the current frontier didntclose cycles so we dont need to look at them again
        visited = visited | frontier
        frontier = next
    return no_cycle_default


def _getname(graph, n):
    # more complicated naming scheme  looks at cycle and uses lexicographicaly smallest name.


    # trivial case with cycle length 1:
    if len(graph.node[n]['__cycle']) == 1:
        return graph.node[n]['label']

    # first we need the nodelabels in order
    g = nx.Graph(graph.subgraph(graph.node[n]['__cycle']))
    startnode = graph.node[n]['__cycle'][0]
    neighbor = g.neighbors(startnode)[0]
    g.remove_edge(startnode, neighbor)

    result = []
    while len(g) > 1:
        neighbor = g.neighbors(startnode)[0]
        result.append(g.node[startnode]['label'])
        g.remove_node(startnode)
        startnode = neighbor
    result.append(g.node[startnode]['label'])

    #  we have the labels in order now.
    # we want to cycle until we find the lex lowest configuration
    def min_lex(li):
        def all_lex(li):
            n = len(li)
            for i in range(n):
                yield li
                li = li[1:] + [li[0]]

        il = list(li)
        il.reverse()
        return ''.join(min(min(all_lex(li)), min(all_lex(il))))

    return min_lex(result)


'''
TESTING IN A NOTEBOOK:

%matplotlib inline
# get data
from eden.converter.graph.gspan import gspan_to_eden
from itertools import islice
def get_graphs(dataset_fname, size=100):
    return  islice(gspan_to_eden(dataset_fname),size)
dataset_fname = 'toolsdata/bursi.pos.gspan'
from graphlearn.utils import draw

ca = cycleAnnotation()
graphs=get_graphs(dataset_fname,10)

for gg in graphs:
    g = ca._transform_single(gg)
    draw.graphlearn(g,n_graphs_per_line=2, size=20,
                       colormap='Paired', invert_colormap=False,node_border=0.5,vertex_label='part_name',
                       secondary_vertex_label='part_id',
                       vertex_alpha=0.5, edge_alpha=0.4, node_size=200)

'''<|MERGE_RESOLUTION|>--- conflicted
+++ resolved
@@ -68,13 +68,9 @@
         # transform sets to lists
         for n, d in graph.nodes(data=True):
             d[part_id] = list(d[part_id])
-<<<<<<< HEAD
-            d[part_name] = [namedict[idd] for idd in d[part_id]]
+            d[part_name] = [namedict[_idd] for _idd in d[part_id]]
             d[part_id].sort()
             d[part_name].sort()
-=======
-            d[part_name] = [namedict[_idd] for _idd in d[part_id]]
->>>>>>> 7e2095cc
 
         return graph
 
