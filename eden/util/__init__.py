--- conflicted
+++ resolved
@@ -41,12 +41,7 @@
 
     if filename is not None:
         # create a file handler
-<<<<<<< HEAD
-        fh = logging.handlers.RotatingFileHandler(
-            filename=filename, maxBytes=100000, backupCount=10)
-=======
         fh = logging.handlers.RotatingFileHandler(filename=filename, maxBytes=10000000, backupCount=10)
->>>>>>> 463a1fca
         fh.setLevel(logging.DEBUG)
         # create formatter
         fformatter = logging.Formatter('%(asctime)s | %(levelname)-6s | %(name)10s | %(filename)10s |\
