--- conflicted
+++ resolved
@@ -27,24 +27,12 @@
     >>> # vectorize a sequence
     >>> weighttups_ones = [('ID2', 'HA', [1,1])]
     >>> str(Vectorizer(r=1, d=0).transform(weighttups_ones))
-<<<<<<< HEAD
-    '  (0, 8188)\\t0.57735026919\\n  (0, 304234)\\t0.408248290464\\n  (0, 431837)\\t0.57735026919\\n  (0, 930612)\\t0.408248290464'
-=======
     '  (0, 304234)\\t0.5\\n  (0, 431837)\\t0.707106781187\\n  (0, 930612)\\t0.5'
->>>>>>> f73aeeda
 
     >>> # for comparison vectorize a sequence containing zero weight
     >>> weighttups_zero = [('ID2', 'HA', [1,0])]
     >>> str(Vectorizer(r=1, d=0).transform(weighttups_zero))
-<<<<<<< HEAD
-    '  (0, 8188)\\t0.57735026919\\n  (0, 304234)\\t0.57735026919\\n  (0, 431837)\\t0.57735026919\\n  (0, 930612)\\t0.0'
-
-    >>> # annotate importance of positions
-    >>> str(list(Vectorizer(r=0, d=0).annotate(['GATTACA'])))
-    "[(['G', 'A', 'T', 'T', 'A', 'C', 'A'], array([1, 1, 1, 1, 1, 1, 1]))]"
-=======
     '  (0, 304234)\\t0.707106781187\\n  (0, 431837)\\t0.707106781187\\n  (0, 930612)\\t0.0'
->>>>>>> f73aeeda
     """
 
     def __init__(self,
@@ -433,11 +421,7 @@
             # construct features as pairs of kmers up to distance d
             # for all radii up to r
             local_features = defaultdict(lambda: defaultdict(float))
-<<<<<<< HEAD
-            for radius in range(self.min_r, self.r + 2):
-=======
             for radius in range(self.min_r, self.r + 1):
->>>>>>> f73aeeda
                 if radius < len(neigh_hash_cache[pos]):
                     for distance in range(self.min_d, self.d + 1):
                         end = pos + distance
@@ -449,10 +433,6 @@
                                             distance,
                                             self.bitmask)
                             key = fast_hash_2(radius, distance, self.bitmask)
-<<<<<<< HEAD
-                            local_features[key][feature_code] += 1
-            vertex_based_features.append(self._normalization(local_features))
-=======
                             if weights:
                                 local_features[key][feature_code] += \
                                     neighborhood_weight_cache[pos][radius]
@@ -463,6 +443,5 @@
             vertex_based_features.append(self._normalization(local_features,
                                                              inner_normalization=False,
                                                              normalization=self.normalization))
->>>>>>> f73aeeda
         data_matrix = self._convert_dict_to_sparse_matrix(vertex_based_features)
         return data_matrix