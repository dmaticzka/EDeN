from collections import defaultdict
import numpy as np
import math
from scipy.sparse import csr_matrix
import multiprocessing
<<<<<<< HEAD

class Vectorizer():
    def __init__(self, 
        r=3, 
        d=3, 
=======
from eden.util import util

class vectorizer():
    def __init__(self,
        r=3,
        d=3,
>>>>>>> 9e965594
        nbits=20,
        normalization=True,
        inner_normalization=True):

        self.r = r+1
        self.d = d+1
        self.nbits = nbits
        self.normalization=normalization
        self.inner_normalization = inner_normalization
        self.bitmask = pow(2,nbits)-1
        self.feature_size = self.bitmask+2


    def transform(self,seq_list):
        #return self.transform_parallel(seq_list)
        return self.transform_serial(seq_list)


    def transform_parallel(self,seq_list):
        feature_dict = {}
        
        def my_callback( result ):
            feature_dict.update( result )
        
        pool = multiprocessing.Pool()
        for instance_id,seq in enumerate(seq_list):
            util.apply_async(pool, self._transform, args=(instance_id, seq), callback = my_callback)
        pool.close()
        pool.join()

        return self._convert_to_sparse_vector(feature_dict)


    def transform_serial(self,seq_list):
        feature_dict={}
        for instance_id,seq in enumerate(seq_list):
            feature_dict.update(self._transform(instance_id,seq))
        return self._convert_to_sparse_vector(feature_dict)


    def transform_iter(self, seq_list):
        for instance_id , seq in enumerate(seq_list):
            yield self._convert_to_sparse_vector(self._transform(instance_id,seq))


    def _convert_to_sparse_vector(self,feature_dict):
        data=feature_dict.values()
        row_col=feature_dict.keys()
        row=[i for i,j in row_col]
        col=[j for i,j in row_col]
        X=csr_matrix( (data,(row,col)), shape=(max(row)+1, self.feature_size))
        return X


    def _transform(self, instance_id , seq):
        #extract kmer hash codes for all kmers up to r in all positions in seq
        neighborhood_hash_cache=[self._compute_neighborhood_hash(seq, pos) for pos in range(len(seq))]
        
        #construct features as pairs of kmers up to distance d for all radii up to r
        feature_list=defaultdict(lambda : defaultdict(float))
        for pos in range(len(seq)):
            for radius in range(self.r):
                if radius<len(neighborhood_hash_cache[pos]):
                    feature=[]
                    feature+=[neighborhood_hash_cache[pos][radius]]
                    feature+=[radius]
                    for distance in range(self.d):
                        if pos+distance+radius<len(seq):
                            feature += [distance]
                            feature += [neighborhood_hash_cache[ pos + distance ][ radius ]]
                            feature_code = util.fast_hash( feature, self.bitmask )
                            key = util.fast_hash( [radius,distance], self.bitmask )
                            feature_list[key][feature_code] += 1
        return self._normalization(feature_list, instance_id)


    def _normalization(self, feature_list, instance_id):
        #inner normalization per radius-distance
        feature_vector = {}
        total_norm = 0.0
        for key, features in feature_list.iteritems():
            norm = 0
            for feature, count in features.iteritems():
                norm += count*count
            for feature, count in features.iteritems():
                feature_vector_key = (instance_id,feature)
                if self.inner_normalization:
                    feature_vector_value = float(count)/math.sqrt(norm)
                else :
                    feature_vector_value = count
                feature_vector[feature_vector_key] = feature_vector_value
                total_norm += feature_vector_value*feature_vector_value

        if self.normalization:
            normalizationd_feature_vector = {}
            for feature, value in feature_vector.iteritems():
                normalizationd_feature_vector[feature]=value/math.sqrt(float(total_norm))
            return normalizationd_feature_vector    
        else :
            return feature_vector


    def _compute_neighborhood_hash(self,seq, pos):
        """Given the seq and the pos, extract all kmers up to size r in a vector
        at position 0 in the vector there will be the hash of a single char, in position 1 of 2 chars, etc 
        """
        subseq=seq[pos:pos+self.r]
<<<<<<< HEAD
        return self._fast_hash_vec_char(subseq)



    def _fast_hash(self, vec):
        running_hash = 0xAAAAAAAA
        for i,list_item in enumerate(vec):
            running_hash  ^= ((~(((running_hash << 11) + list_item) ^ (running_hash >> 5))),((running_hash << 7) ^ list_item * (running_hash >> 3)))[bool((i & 1) == 0)]
        return int(running_hash & self.bitmask)+1



    def _fast_hash_vec_char(self, vec):
        hash_vec=[]
        running_hash = 0xAAAAAAAA
        for i,list_item_str in enumerate(vec):
            list_item=ord(list_item_str)
            running_hash  ^= ((~(((running_hash << 11) + list_item) ^ (running_hash >> 5))),((running_hash << 7) ^ list_item * (running_hash >> 3)))[bool((i & 1) == 0)]
            hash_vec+=[int(running_hash & self.bitmask)+1]
        return hash_vec
=======
        return util.fast_hash_vec( subseq, self.bitmask )
>>>>>>> 9e965594
<|MERGE_RESOLUTION|>--- conflicted
+++ resolved
@@ -3,20 +3,12 @@
 import math
 from scipy.sparse import csr_matrix
 import multiprocessing
-<<<<<<< HEAD
+from eden.util import util
 
 class Vectorizer():
     def __init__(self, 
         r=3, 
         d=3, 
-=======
-from eden.util import util
-
-class vectorizer():
-    def __init__(self,
-        r=3,
-        d=3,
->>>>>>> 9e965594
         nbits=20,
         normalization=True,
         inner_normalization=True):
@@ -91,6 +83,7 @@
                             key = util.fast_hash( [radius,distance], self.bitmask )
                             feature_list[key][feature_code] += 1
         return self._normalization(feature_list, instance_id)
+    
 
 
     def _normalization(self, feature_list, instance_id):
@@ -109,7 +102,7 @@
                     feature_vector_value = count
                 feature_vector[feature_vector_key] = feature_vector_value
                 total_norm += feature_vector_value*feature_vector_value
-
+        #global normalization
         if self.normalization:
             normalizationd_feature_vector = {}
             for feature, value in feature_vector.iteritems():
@@ -119,32 +112,10 @@
             return feature_vector
 
 
+
     def _compute_neighborhood_hash(self,seq, pos):
         """Given the seq and the pos, extract all kmers up to size r in a vector
         at position 0 in the vector there will be the hash of a single char, in position 1 of 2 chars, etc 
         """
         subseq=seq[pos:pos+self.r]
-<<<<<<< HEAD
-        return self._fast_hash_vec_char(subseq)
-
-
-
-    def _fast_hash(self, vec):
-        running_hash = 0xAAAAAAAA
-        for i,list_item in enumerate(vec):
-            running_hash  ^= ((~(((running_hash << 11) + list_item) ^ (running_hash >> 5))),((running_hash << 7) ^ list_item * (running_hash >> 3)))[bool((i & 1) == 0)]
-        return int(running_hash & self.bitmask)+1
-
-
-
-    def _fast_hash_vec_char(self, vec):
-        hash_vec=[]
-        running_hash = 0xAAAAAAAA
-        for i,list_item_str in enumerate(vec):
-            list_item=ord(list_item_str)
-            running_hash  ^= ((~(((running_hash << 11) + list_item) ^ (running_hash >> 5))),((running_hash << 7) ^ list_item * (running_hash >> 3)))[bool((i & 1) == 0)]
-            hash_vec+=[int(running_hash & self.bitmask)+1]
-        return hash_vec
-=======
-        return util.fast_hash_vec( subseq, self.bitmask )
->>>>>>> 9e965594
+        return util.fast_hash_vec_char( subseq, self.bitmask )